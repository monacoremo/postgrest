--- conflicted
+++ resolved
@@ -2,11 +2,7 @@
 description:           Reads the schema of a PostgreSQL database and creates RESTful routes
                        for the tables and views, supporting all HTTP verbs that security
                        permits.
-<<<<<<< HEAD
-version:               0.2.12.1
-=======
 version:               0.3.0.0
->>>>>>> 51e1d8d7
 synopsis:              REST API for any Postgres database
 license:               MIT
 license-file:          LICENSE
