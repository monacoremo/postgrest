module PostgREST.Parsers
-- ( parseGetRequest
-- )
where

import           Control.Applicative hiding ((<$>))
import           Data.Monoid
import           Data.String.Conversions       (cs)
import           Data.Text                     (Text)
import           Data.Tree
import           PostgREST.Types
import           Text.ParserCombinators.Parsec hiding (many, (<|>))
<<<<<<< HEAD

parseGetRequest :: Request -> Either ParseError ApiRequest
parseGetRequest httpRequest =
  foldr addFilter <$> (addOrder <$> apiRequest <*> ord) <*> flts
  where
    apiRequest = parse (pRequestSelect rootTableName) ("failed to parse select parameter <<"++selectStr++">>") $ cs selectStr
    addOrder (Node r f) o = Node r{order=o} f
    flts = mapM pRequestFilter whereFilters
    rootTableName = cs $ head $ pathInfo httpRequest -- TODO unsafe head
    qString = [(cs k, cs <$> v)|(k,v) <- queryString httpRequest]
    orderStr = join $ lookup "order" qString
    ord = traverse (parse pOrder ("failed to parse order parameter <<"++fromMaybe "" orderStr++">>")) orderStr
    selectStr = fromMaybe "*" $ fromMaybe (Just "*") $ lookup "select" qString --in case the parametre is missing or empty we default to *
    whereFilters = [ (k, fromJust v) | (k,v) <- qString, k `notElem` ["select", "order"], isJust v ]
=======
import           PostgREST.PgQuery (operators)

>>>>>>> 51e1d8d7

pRequestSelect :: Text -> Parser ApiRequest
pRequestSelect rootNodeName = do
  fieldTree <- pFieldForest
  return $ foldr treeEntry (Node (Select [] [rootNodeName] [] Nothing, (rootNodeName, Nothing)) []) fieldTree
  where
    treeEntry :: Tree SelectItem -> ApiRequest -> ApiRequest
    treeEntry (Node fld@((fn, _),_) fldForest) (Node (q, i) rForest) =
      case fldForest of
        [] -> Node (q {select=fld:select q}, i) rForest
        _  -> Node (q, i) (foldr treeEntry (Node (Select [] [fn] [] Nothing, (fn, Nothing)) []) fldForest:rForest)

pRequestFilter :: (String, String) -> Either ParseError (Path, Filter)
pRequestFilter (k, v) = (,) <$> path <*> (Filter <$> fld <*> op <*> val)
  where
    treePath = parse pTreePath ("failed to parser tree path (" ++ k ++ ")") k
    opVal = parse pOpValueExp ("failed to parse filter (" ++ v ++ ")") v
    path = fst <$> treePath
    fld = snd <$> treePath
    op = fst <$> opVal
    val = snd <$> opVal

ws :: Parser Text
ws = cs <$> many (oneOf " \t")

lexeme :: Parser a -> Parser a
lexeme p = ws *> p <* ws

pTreePath :: Parser (Path,Field)
pTreePath = do
  p <- pFieldName `sepBy1` pDelimiter
<<<<<<< HEAD
  jp <- optionMaybe pJsonPath
  let pp = map cs p
      jpp = map cs <$> jp
  return (init pp, (last pp, jpp))
  where

=======
  jp <- optionMaybe ( string "->" >>  pJsonPath)
  return (init p, (last p, jp))
>>>>>>> 51e1d8d7

pFieldForest :: Parser [Tree SelectItem]
pFieldForest = pFieldTree `sepBy1` lexeme (char ',')

pFieldTree :: Parser (Tree SelectItem)
pFieldTree = try (Node <$> pSelect <*> between (char '(') (char ')') pFieldForest)
          <|>     Node <$> pSelect <*> pure []

pStar :: Parser Text
pStar = cs <$> (string "*" *> pure ("*"::String))

pFieldName :: Parser Text
pFieldName =  cs <$> (many1 (letter <|> digit <|> oneOf "_")
          <?> "field name (* or [a..z0..9_])")

pJsonPathStep :: Parser Text
pJsonPathStep = cs <$> try (string "->" *> pFieldName)

pJsonPath :: Parser [Text]
pJsonPath = (++) <$> many pJsonPathStep <*> ( (:[]) <$> (string "->>" *> pFieldName) )

pField :: Parser Field
pField = lexeme $ (,) <$> pFieldName <*> optionMaybe pJsonPath

pSelect :: Parser SelectItem
pSelect = lexeme $
  try ((,) <$> pField <*>((cs <$>) <$> optionMaybe (string "::" *> many letter)) )
  <|> do
    s <- pStar
    return ((s, Nothing), Nothing)

pOperator :: Parser Operator
pOperator = cs <$> (pOp <?> "operator (eq, gt, ...)")
  where pOp = foldl (<|>) empty $ map (try . string . cs . fst) operators

pValue :: Parser FValue
pValue = VText <$> (cs <$> many anyChar)

pDelimiter :: Parser Char
pDelimiter = char '.' <?> "delimiter (.)"

pOperatiorWithNegation :: Parser Operator
pOperatiorWithNegation = try ( (<>) <$> ( cs <$> string "not." ) <*>  pOperator) <|> pOperator

pOpValueExp :: Parser (Operator, FValue)
pOpValueExp = (,) <$> pOperatiorWithNegation <*> (pDelimiter *> pValue)

pOrder :: Parser [OrderTerm]
pOrder = lexeme pOrderTerm `sepBy` char ','

pOrderTerm :: Parser OrderTerm
pOrderTerm =
  try ( do
    c <- pFieldName
    _ <- pDelimiter
    d <- string "asc" <|> string "desc"
    nls <- optionMaybe (pDelimiter *> ( try(string "nullslast" *> pure ("nulls last"::String)) <|> try(string "nullsfirst" *> pure ("nulls first"::String))))
    return $ OrderTerm (cs c) (cs d) (cs <$> nls)
  )
  <|> OrderTerm <$> (cs <$> pFieldName) <*> pure "asc" <*> pure Nothing<|MERGE_RESOLUTION|>--- conflicted
+++ resolved
@@ -10,25 +10,7 @@
 import           Data.Tree
 import           PostgREST.Types
 import           Text.ParserCombinators.Parsec hiding (many, (<|>))
-<<<<<<< HEAD
-
-parseGetRequest :: Request -> Either ParseError ApiRequest
-parseGetRequest httpRequest =
-  foldr addFilter <$> (addOrder <$> apiRequest <*> ord) <*> flts
-  where
-    apiRequest = parse (pRequestSelect rootTableName) ("failed to parse select parameter <<"++selectStr++">>") $ cs selectStr
-    addOrder (Node r f) o = Node r{order=o} f
-    flts = mapM pRequestFilter whereFilters
-    rootTableName = cs $ head $ pathInfo httpRequest -- TODO unsafe head
-    qString = [(cs k, cs <$> v)|(k,v) <- queryString httpRequest]
-    orderStr = join $ lookup "order" qString
-    ord = traverse (parse pOrder ("failed to parse order parameter <<"++fromMaybe "" orderStr++">>")) orderStr
-    selectStr = fromMaybe "*" $ fromMaybe (Just "*") $ lookup "select" qString --in case the parametre is missing or empty we default to *
-    whereFilters = [ (k, fromJust v) | (k,v) <- qString, k `notElem` ["select", "order"], isJust v ]
-=======
 import           PostgREST.PgQuery (operators)
-
->>>>>>> 51e1d8d7
 
 pRequestSelect :: Text -> Parser ApiRequest
 pRequestSelect rootNodeName = do
@@ -60,17 +42,10 @@
 pTreePath :: Parser (Path,Field)
 pTreePath = do
   p <- pFieldName `sepBy1` pDelimiter
-<<<<<<< HEAD
   jp <- optionMaybe pJsonPath
   let pp = map cs p
       jpp = map cs <$> jp
   return (init pp, (last pp, jpp))
-  where
-
-=======
-  jp <- optionMaybe ( string "->" >>  pJsonPath)
-  return (init p, (last p, jp))
->>>>>>> 51e1d8d7
 
 pFieldForest :: Parser [Tree SelectItem]
 pFieldForest = pFieldTree `sepBy1` lexeme (char ',')
